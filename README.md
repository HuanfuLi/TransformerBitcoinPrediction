--- conflicted
+++ resolved
@@ -1,138 +1,3 @@
-<<<<<<< HEAD
-# BitcoinConcise On Transformer
-
-## 项目概述
-
-BitcoinConcise on Transformer 是一个基于 Python 的比特币价格预测系统，使用 Transformer 模型进行时间序列预测。该项目整合了比特币历史价格数据、恐惧贪婪指数（Fear & Greed Index），并通过特征工程、相关性分析和超参数优化来提升预测精度。项目支持多特征预测，包括技术指标（如移动平均线、RSI、MACD、布林带）和情绪指标。
-
-项目主要功能包括数据获取、特征工程、特征选择、模型优化、训练与预测，以及可视化结果。适用于比特币价格短期预测（默认5天），并通过相对归一化处理非平稳性问题。
-
-**当前版本日期：** 2025年7月17日  
-**作者/维护者：** HuanfuLi
-**依赖环境：** Python 3.8+  
-
-## 主要功能
-
-1. **数据更新（update_data.py）**：
-   - 从 BitMEX API 获取比特币历史K线数据（开盘价、最高价、最低价、收盘价、交易量）。
-   - 从 Alternative.me API 获取恐惧贪婪指数数据。
-   - 保存数据到 `dataset/btc.csv` 和 `dataset/fear_greed_index.csv`。
-
-2. **特征工程（feature_engineer.py）**：
-   - 合并比特币价格和恐惧贪婪指数数据。
-   - 计算移动平均线（MA_5, MA_10, MA_20, MA_50, MA_100）。
-   - 计算技术指标（如价格变化百分比、交易量变化百分比、高低价比率、RSI、MACD、MACD信号线、MACD柱状图、布林带上轨/下轨/宽度/中轨/标准差）。
-   - 计算情绪衍生特征（如归一化恐惧贪婪值、变化值、移动平均、波动率）。
-   - 处理缺失值，裁切初始无效数据，按类别排序列。
-   - 保存最终特征数据集到 `dataset/btc_features.csv`。
-
-3. **特征选择（feature_correlation.py）**：
-   - 加载 `btc_features.csv`，计算每个特征与目标（收盘价）的Pearson相关系数。
-   - 使用随机森林模型计算特征重要性，并验证模型MSE。
-   - 基于相关性和重要性（加权平均）建议Top N特征（默认10个）。
-   - 保存建议特征到 `config/suggested_features.yaml`（始终将'close'置于首位）。
-
-4. **模型优化（optimizer.py）**：
-   - 加载建议特征（若无则回退到['close', 'volume']）。
-   - 使用 `btc_features.csv` 中的数据，按时间划分训练/验证/测试集（默认总1000天，验证90天，测试90天）。
-   - 使用Optuna进行Transformer模型超参数优化（d_model, nhead, num_encoder_layers 等）。
-   - 生成配置文件 `config/config_transformer.yaml`，包括模型设置、数据日期范围、特征列表。
-
-5. **模型训练与预测（main.py）**：
-   - 读取 `config_transformer.yaml` 中的配置和特征列表。
-   - 使用 `btc_features.csv` 中的数据训练Transformer模型（结合训练+验证集）。
-   - 在测试集上进行预测（默认最后5天），生成30天历史+5天预测的可视化图表。
-   - 保存图表到 `outputs/plots/` 目录。
-
-## 安装要求
-
-- **Python 版本：** 3.8 或更高。
-- **所需库：** 通过 `pip install -r requirements.txt` 安装：
-  ```
-  pandas
-  numpy
-  torch
-  optuna
-  yaml
-  matplotlib
-  scikit-learn
-  requests
-  ```
-- **硬件要求：** 支持CUDA或MPS的GPU可加速训练（否则使用CPU）。
-- **目录结构：**
-  ```
-  BitcoinConcise/
-  ├── dataset/              # 数据文件 (btc.csv, fear_greed_index.csv, btc_features.csv)
-  ├── config/               # 配置文件 (suggested_features.yaml, config_transformer.yaml)
-  ├── outputs/plots/        # 可视化图表
-  ├── update_data.py
-  ├── feature_engineer.py
-  ├── feature_correlation.py
-  ├── optimizer.py
-  ├── main.py
-  └── README.md
-  ```
-
-## 使用说明
-
-### 运行顺序
-项目采用模块化设计，按以下顺序运行脚本以完成完整工作流：
-
-1. **更新数据：**
-   ```
-   python update_data.py
-   ```
-   - 这将获取最新数据并保存到 `dataset/` 目录。
-   - 注意：API可能有速率限制，重试机制已内置。
-
-2. **进行特征工程：**
-   ```
-   python feature_engineer.py
-   ```
-   - 输入：`btc.csv` 和 `fear_greed_index.csv`。
-   - 输出：`btc_features.csv`（包含所有特征）。
-   - 如果数据缺失，会抛出错误提示。
-
-3. **特征选择：**
-   ```
-   python feature_correlation.py
-   ```
-   - 输入：`btc_features.csv`。
-   - 输出：终端打印Top 10相关系数/重要性/建议特征，并保存到 `suggested_features.yaml`。
-   - 可自定义 `top_n` 参数（如 `FeatureSelector(top_n=15)`）。
-
-4. **模型优化：**
-   ```
-   python optimizer.py
-   ```
-   - 输入：`btc_features.csv` 和 `suggested_features.yaml`（若无则使用默认）。
-   - 输出：`config_transformer.yaml`（包含优化后的超参数和特征列表）。
-   - 可自定义 `n_trials`（默认50，建议15-50以节省时间）。
-   - 注意：优化过程可能耗时，取决于GPU可用性。
-
-5. **训练与预测：**
-   ```
-   python main.py
-   ```
-   - 输入：`config_transformer.yaml` 和 `btc_features.csv`。
-   - 输出：训练日志、预测结果（终端打印）、可视化图表（保存到 `outputs/plots/`）。
-   - 图表显示测试集最后30天历史价格 vs. 5天预测价格。
-
-### 注意事项
-- **错误处理：** 每个脚本内置异常捕获和打印栈追踪。如果缺少文件，会提示运行前置脚本。
-- **自定义参数：**
-  - 在 `optimizer.py` 中调整 `TOTAL_DAYS_FOR_OPTIMIZATION`、`TEST_SET_SIZE_DAYS` 等以改变数据范围。
-  - 在 `feature_correlation.py` 中调整 `top_n` 以控制建议特征数量（过多可能导致过拟合）。
-- **多特征支持：** 系统自动使用建议特征进行训练，提高精度（例如整合RSI、MACD等指标）。
-- **可视化：** 生成的PNG图表包含历史真实价格（绿色）、预测价格（红色虚线）和预测起始线。
-- **性能提示：** 使用GPU可显著加速优化和训练。预测基于相对变化，适合非平稳时间序列。
-- **潜在问题：** 如果数据API不可用，手动检查网络或API状态。项目不保证预测准确性，仅供参考。
-
-## 贡献与反馈
-欢迎提交Issue或Pull Request。如果有问题，请提供运行日志和环境细节。
-
-**免责声明：** 本项目用于教育和研究目的。比特币投资有风险，请勿基于预测进行实际交易。
-=======
 # Easy Bitcoin on Transformer Project
 
 ## Project Overview
@@ -267,5 +132,4 @@
 
 ## License
 
-This project is licensed under the MIT License - see the [LICENSE](LICENSE.md) file for details.
->>>>>>> 44eca024
+This project is licensed under the MIT License - see the [LICENSE](LICENSE.md) file for details.